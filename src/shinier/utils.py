--- conflicted
+++ resolved
@@ -2082,13 +2082,7 @@
         fontname="Times New Roman",
         y=0.99,
     )
-<<<<<<< HEAD
     
-=======
-
-    if show_figure:
-        fig.show()
->>>>>>> 9038be26
     return fig
 
 
