from pathlib import Path
from typing import Optional, Any, List, Callable, Tuple, get_args
import sys
import numpy as np
from datetime import datetime
import re
import warnings

from shinier.Options import ACCEPTED_IMAGE_FORMATS, OPTION_TYPES
from shinier import ImageDataset, Options, ImageProcessor, REPO_ROOT
from shinier.utils import (
    Bcolors, console_log, load_np_array, colorize,
    print_shinier_header, generate_pydantic_key_value_dict
)

# Compute repo root as parent of /src/shinier/
IS_TTY = sys.stdin.isatty()
ACCEPTED_FORMATS = list(get_args(ACCEPTED_IMAGE_FORMATS))


#########################################
#            GENERIC PROMPT             #
#########################################
def prompt(
    label: str,
    default: Optional[Any] = None,
    kind: str = "str",
    choices: Optional[List[str]] = None,
    validator: Optional[Callable[[Any], Tuple[bool, str]]] = None,
    min_v: Optional[float] = None,
    max_v: Optional[float] = None,
    color: Optional[str] = None,
) -> Any:
    """Prompt user input with type casting, validation, and defaults.

    Args:
        label: Message displayed to the user.
        default: Default value returned if Enter is pressed.
        kind: Input type ('str', 'int', 'float', 'bool', 'choice').
        choices: List of valid string choices for 'choice' inputs.
        validator: Optional callable returning (ok, msg) for validation.
        min_v: Minimum numeric bound (for int/float).
        max_v: Maximum numeric bound (for int/float).
        color: Console text color.

    Returns:
        The validated and type-converted user input.
    """

    def print_answer(answer: str = '', prefix: str = 'Selected'):
        """
        Prints the given answer with a custom prefix and updates the console output.
        Args:
            answer (str): The string representing the answer to be displayed.
            prefix (str): A custom prefix to precede the answer.
        """
        tick = ''
        if IS_TTY:
            tick = '> '
            sys.stdout.write("\033[F")  # Move cursor up one line
            sys.stdout.write("\033[K")  # Clear the line

        console_log(f"{tick}{prefix}: {answer}")
        print('')

    # Display question
    default_str = colorize('default', Bcolors.DEFAULT_TEXT)
    console_log(f"{Bcolors.COLOR_TEXT}{label} (Enter=[{Bcolors.DEFAULT_TEXT}{default}{Bcolors.COLOR_TEXT}], q=quit):{Bcolors.ENDC}")

    # Check args and set choices
    if kind == 'choice' and choices is None:
        raise ValueError('Must provide `choices` when kind == "choice"')
    if kind == 'bool':
        accepted_choices = ['yes', 'no', 'y', 'n']
        if choices is not None:
            warnings.warn("choices are ignored for kind 'bool'")
        if not isinstance(default, str) or default.lower().strip() not in accepted_choices:
            raise ValueError('`default` should be a string ("y" or "n") for kind "bool"')

    if kind == "choice" and choices:
        for i, c in enumerate(choices, 1):
            new_default_str = f" [{default_str}]" if default == i else ""
            choice_color = Bcolors.DEFAULT_TEXT if default == i else Bcolors.CHOICE_VALUE
            choice_nb = colorize(str(i), choice_color)
            console_log(f"[{choice_nb}] {c}{new_default_str}", indent_level=0, color=Bcolors.BOLD)
    if kind == 'bool':
        choices = ['Yes', 'No']
        new_default = None
        for i, c in enumerate(choices):
            is_default = c[0].lower() in default.lower()
            new_default_str = f" [{default_str}]" if is_default else ""
            if new_default is None and is_default:
                new_default = i + 1
            choice_color = Bcolors.DEFAULT_TEXT if is_default else Bcolors.CHOICE_VALUE
            choice_str = f"{colorize(str(c[0].lower()), choice_color)}"
            console_log(f"[{choice_str}] {choices[i]}{new_default_str}", indent_level=0, color=Bcolors.BOLD)
        default = new_default

    if IS_TTY:
        print("> ", end="", flush=True)
    raw = input().strip()
    # raw = input("> ").strip()

    # ---- Exit ----
    if raw.lower() == "q":
        console_log("Exit requested (q).", color=Bcolors.FAIL)
        sys.exit(0)

    # ---- Default ----
    if raw == "":
        if default is not None:
            default_ = choices[default-1] if kind in ['bool', 'choice'] else default
            print_answer(default_, prefix="Default selected")
            return default
        console_log("Please enter a value or specify a default.", indent_level=1, color=Bcolors.FAIL)
        return prompt(label, default, kind, choices, validator, min_v, max_v, color)

    # ---- Type conversion ----
    try:
        if kind == "int":
            val = int(raw)
            if (min_v is not None and val < min_v) or (max_v is not None and val > max_v):
                raise ValueError
        elif kind == "float":
            val = float(raw)
            if (min_v is not None and val < min_v) or (max_v is not None and val > max_v):
                raise ValueError
        elif kind == "bool":
            if raw.lower() in ("y", "yes"):
                val = True
            elif raw.lower() in ("n", "no"):
                val = False
            else:
                raise ValueError
        elif kind == "choice":
            val = int(raw)
            if not (1 <= val <= len(choices)):
                raise ValueError
        elif kind == "tuple":
            tokens = re.findall(r"[-+]?\d*\.?\d+(?:[eE][-+]?\d+)?", raw)
            val = tuple(map(float, tokens))
            if len(val) == 0:
                raise ValueError("Expected a non-empty list of tuple. E.g.: `0, 2` or `(0, 2)` or `[0, 2]`")
        else:
            val = raw
    except ValueError:
        console_log("Invalid input.", indent_level=1, color=Bcolors.FAIL)
        return prompt(label, default, kind, choices, validator, min_v, max_v, color)

    # ---- Validation ----
    if validator:
        ok, msg = validator(val)
        if not ok:
            console_log(f"✗ {msg}", indent_level=1, color=Bcolors.FAIL)
            return prompt(label, default, kind, choices, validator, min_v, max_v, color)

    if kind in ['bool', 'choice']:
        prefix = 'Default selected' if val == default else 'Selected'
        print_answer(answer=choices[val-1], prefix=prefix)
    else:
        print_answer(answer=val, prefix="Answered")

    return val

def options_display(opts):
    """Display the options after images are processed.

    Args:
        opts (Options): Options object
    """
    types = ['io']
    if opts.whole_image != 1:
        types.append('mask')
    types += ['mode_color', 'dithering_memory']
    if opts.mode == 1:
        types.append('luminance')
    if opts.mode in (2, 5, 6, 7, 8):
        types.append('histogram')
    if opts.mode in (3, 4, 5, 6, 7, 8):
        types.append('fourier')
    types.append('general')
    for option_type in types:
        console_log(f"\n---- {option_type}  ----", indent_level=1, color=Bcolors.OKBLUE)
        for key, value in dict(opts).items():
            if key in OPTION_TYPES[option_type]:
                console_log(f"{key:<20}: {value}", indent_level=1, color=Bcolors.OKBLUE)


#########################################
#            SHINIER CLI CORE           #
#########################################
def SHINIER_CLI(images: Optional[np.ndarray] = None, masks: Optional[np.ndarray] = None) -> ImageProcessor:
    """Interactive CLI to configure and run SHINIER processing.

    Args:
        images: Optional image array to bypass folder selection.
        masks: Optional mask array to bypass folder selection.

    Returns:
        Options: Configured SHINIER options object.
    """
    print_shinier_header(is_tty=IS_TTY, version="v0.1.0")
    opts = Options()

    # --------- General I/O ---------
    if images is None:
        in_dir = prompt(f"Input folder (directory path)? Accepted formats: {ACCEPTED_FORMATS}", default=str(opts.input_folder), kind="str")
        opts.input_folder = Path(in_dir).expanduser().resolve()
        image_paths = get_image_list(opts.input_folder)
        color = Bcolors.OKGREEN if len(image_paths) > 0 else Bcolors.FAIL
        console_log(msg=f'\033[F-> {len(image_paths)} image(s) found in {opts.input_folder}\n', indent_level=0, color=color, strip=False)
    else:
        opts.input_folder = None

    out_dir = prompt("Output folder (directory path)?", default=str(opts.output_folder), kind="str")
    opts.output_folder = Path(out_dir).expanduser().resolve()

    # --------- Profile ---------
    prof = prompt("Options profile?", default=1, kind="choice", choices=["Default options", "Legacy options (will duplicate the Matlab SHINE TOOLBOX results)", "Customized options"])

    # --------- Mask ---------
    if prof != 1:
        whole = prompt("Binary ROI masks: Analysis run on selected pixels (e.g. pixels >= 127)", default=1, kind="choice", choices=[
            "No ROI mask: Whole images will be analyzed",
            "ROI masks: Analysis run on pixels != a pixel value you will provide",
            "ROI masks: Analysis run on pixels != most frequent pixel value in the image",
            "ROI masks: Masks loaded from the `MASK` folder and analysis run on pixels >= 127"
        ])

        if whole == 4:
            if masks is None:
                mdir = prompt(f"Masks folder (directory path)? Accepted formats: {ACCEPTED_FORMATS}. Will use ", default=str(REPO_ROOT / "MASK"), kind="str")
                opts.masks_folder = Path(mdir).expanduser().resolve()
                mask_paths = get_image_list(opts.masks_folder)
                color = Bcolors.OKGREEN if len(mask_paths) > 0 else Bcolors.FAIL
                console_log(msg=f'\033[F-> {len(mask_paths)} image(s) found in {opts.input_folder}\n', indent_level=0, color=color, strip=False)
            else:
                opts.masks_folder = None
        opts.whole_image = [1, 2, 2, 3][whole-1]

        if whole in (2, 3):
            opts.background = opts.background if whole == 3 else prompt("ROI masks: Analysis will be run on pixels != [input a value between 0–255]", default=127, kind="int", min_v=0, max_v=255)

    # --------- Processing Mode ---------
    mode = prompt("Processing mode", default=8, kind="choice", choices=[
        "Luminance only (lum_match)",
        "Histogram only (hist_match)",
        "Spatial frequency only (sf_match)",
        "Spectrum only (spec_match)",
        "Histogram + Spatial frequency",
        "Histogram + Spectrum",
        "Spatial frequency + Histogram",
        "Spectrum + Histogram",
        "Dithering only"
    ])
    opts.mode = mode

    # --------- Legacy Mode ---------
    if prof == 2:
        opts.legacy_mode = True

    # --------- Custom Profile ---------
    if prof == 3:
        as_gray = prompt("Load images as grayscale?", default="No", kind="bool")
        opts.as_gray = as_gray == 1
        linear_luminance = prompt("Are pixel values linearly related to luminance?", default=2, kind='choice', choices=[
            f"{Bcolors.CHOICE_VALUE}Yes [legacy mode]{Bcolors.ENDC}\n\t- No color-space conversion.\n\t- Assuming input images are linear to luminance.\n\t- All transformations will be applied independently to each channel which may produce out-of-gamut values",
            f"{Bcolors.DEFAULT_TEXT}No [default]{Bcolors.ENDC}:\n\t- Assumes input images are regular sRGB images, i.e. gamma-encoded.\n\t- Images will first be converted into CIE xyY color-space\n\t- All transformations will be applied on the luminance channel (Y) of the CIE xyY color space.\n\t- Images are then reconverted into sRGB using transformed luminance channel (Y) and original chromatic channels (x, y),\n\t- This mode should preserves color gamuts",
        ])
        opts.linear_luminance = linear_luminance == 1
        if not opts.linear_luminance:
            rec_standard = prompt("Specifies the Rec. color standard used for RGB ↔ XYZ conversion (default = 2)", default=2, kind='choice', choices=[
                f"Rec.601 (SDTV) [{Bcolors.CHOICE_VALUE}legacy mode]{Bcolors.ENDC}",
                "Rec.709 (HDTV)",
                "Rec.2020 (UHDTV, wide-gamut HDR)"
            ])
            opts.rec_standard = rec_standard

        opts.conserve_memory = prompt("Conserve memory (creates a temporary directory and keep only one image in RAM)?", default='y', kind="bool")

        # Dithering
        dith_choices = ["No dithering", "Noisy-bit dithering", "Floyd–Steinberg dithering"]
        if mode != 9:
            dith = prompt("Apply dithering before final uint8 cast?", default=2,
                          kind="choice", choices=dith_choices)
            opts.dithering = dith - 1
        else:
            dith = prompt("Which dithering is going to be applied?", default=1,
                          kind="choice", choices=dith_choices[1:])
            opts.dithering = dith

        # Seed
        now = datetime.now()
        opts.seed = prompt("Provide seed for pseudo-random number generator or use time-stamped default", default=int(now.timestamp()), kind="int")

        # ---- Mode-Specific Options ----
        if mode == 1:
            opts.safe_lum_match = prompt("Safe luminance matching (will ensure pixel values fall within [0, 255])?", default='n', kind="bool")
            opts.target_lum = prompt("Target luminance list (mean, std)", default="0, 0", kind="tuple")

        if mode in (2, 5, 6, 7, 8):
            ho = prompt("Histogram specification with SSIM optimization (see Avanaki, 2009)?", default='y', kind="bool")
            opts.hist_optim = ho != 2
            if ho == 2:
                opts.hist_iterations = prompt("How many SSIM iterations?", default=5, kind="int", min_v=1, max_v=1_000_000)
                opts.step_size = prompt("What is the SSIM step size?", default=34, kind="int", min_v=1, max_v=1_000_000)
            opts.hist_specification = None
            if not opts.hist_optim:
                hs = prompt("Which histogram specification?", default=4, kind="choice", choices=[
                    "Exact with noise (legacy)",
                    "Coltuc with moving-average filters",
                    "Coltuc with gaussian filters",
                    "Coltuc with gaussian filters and noise if residual isoluminant pixels"
                ])
                opts.hist_specification = hs - 1

            thp1 = prompt("What should be the target histogram?", default=1, kind="choice", choices=[
                'Average histogram of input images',
                'Flat histogram a.k.a. `histogram equalization`',
                'Custom: You provide one as a .npy file'
            ])
            th = [None, 'equal'][thp1-1] if thp1 in [1, 2] else 'custom'
            if th == 'custom':
                thp2 = prompt("Path to target histogram (.npy/.txt/.csv)?", kind="str")
                th = load_np_array(thp2)
            if th is not None:
                opts.target_hist = th

        if mode in (3, 4, 5, 6, 7, 8):
            rsel = prompt("What type of rescaling after sf/spec?", default=2, kind="choice",
                          choices=["none", "min/max of all images", "avg min/max"])
            opts.rescaling = rsel - 1
            ans = prompt("Use a specific target spectrum?", default='n', kind="bool")
            if ans == 1:
                tsp = prompt("Path to target spectrum (.npy/.txt/.csv)?", kind="str")
                ts = load_np_array(tsp)
                if ts is not None:
                    opts.target_spectrum = ts

        if mode in (5, 6, 7, 8):
            opts.iterations = prompt("How many composite iterations (hist/spec coupling)?", default=2, kind="int", min_v=1, max_v=1_000_000)

    # ---- Progress info ----
    if prof != 1:
        prog_info = prompt('Select verbosity level', kind="choice", default=2, choices=[
                "None (quiet mode)",
                "Progress bar with ETA",
                "Basic progress steps (no progress bar)",
                "Detailed step-by-step info (no progress bar)",
                "Debug mode for developers (no progress bar)"
        ])
        opts.verbose = prog_info - 2

    # ---- Start SHINIER ----
    dataset = ImageDataset(images=images, masks=masks, options=opts) if (images or masks) else ImageDataset(options=opts)
    results = ImageProcessor(dataset=dataset, verbose=opts.verbose, from_cli=True)

    console_log("╔══════════════════════════════════════════════════════╗")
    console_log("║                      OPTIONS                         ║")
    console_log("╚══════════════════════════════════════════════════════╝")
    
    options_display(opts)

    return results


def get_image_list(src_path: Path):

    def is_image(file: Path):
        return file.is_file() and len(file.suffix) > 1 and file.suffix.lower()[1:] in ACCEPTED_FORMATS

    # Convert to Path if input_data is a string
    input_path = Path(src_path) if isinstance(src_path, str) else src_path

    # Handle cases with wildcards
    if "*" in str(input_path):  # Check if it's a glob pattern
        directory = input_path.parent
        pattern = input_path.name
        all_files = sorted(directory.glob(pattern))
    else:
        all_files = [input_path] if input_path.is_file() else sorted(input_path.glob("*"))

    # Filter to include only recognized image files
    return sorted([p for p in all_files if is_image(p)])


def main():
    import argparse
    parser = argparse.ArgumentParser(description="SHINIER")
    parser.add_argument("--show_results", action="store_true",
                        help="Display (or save) a summary figure showing before/after processing.")
    parser.add_argument("--save_path", type=str, default=None,
                        help="Save the overview figure instead of displaying it. Provide output path, e.g. figure.png")
    parser.add_argument("--image_index", type=int, default=0,
                        help="Image index for the overview figure (default: 0)")

    args = parser.parse_args()

    # Run the interactive core
    processor = SHINIER_CLI()

    # Overview mode
    if args.show_results:
        from shinier.utils import show_processing_overview
<<<<<<< HEAD
        try :
            import matplotlib.pyplot as plt
        except ImportError:
            raise RuntimeError(
                "Matplotlib is not installed. "
                "Install with: pip install shinier[viz]"
            )
        
        fig = show_processing_overview(processor, img_idx=args.image_index)
=======
        fig = show_processing_overview(processor, img_idx=args.image_index, show_figure=False)

>>>>>>> 9038be26
        if args.save_path is not None:
            fig.savefig(args.save_path, dpi=150)
            print(f"Processing overview figure saved successfully at: {args.save_path}")
        else:
            plt.show()

if __name__ == "__main__":
    main()

OPTION_TYPES = {
               'lum_options':     ['safe_lum_match', 'target_lum'],
               'hist_options':    ['hist_optim', 'hist_specification', 'hist_iterations', 'target_hist'],
               'fourier_options': ['rescaling', 'target_spectrum'],
               'color_options':   ['as_gray', 'linear_luminance', 'rec_standard'],
               'mask_options':    ['masks_folder', 'background', 'whole_image'],
               'general_options': ['input_folder', 'output_folder', 'conserve_memory', 'mode', 'dithering', 'seed', 'legacy_mode', 'verbose', 'iterations']
               }<|MERGE_RESOLUTION|>--- conflicted
+++ resolved
@@ -402,7 +402,6 @@
     # Overview mode
     if args.show_results:
         from shinier.utils import show_processing_overview
-<<<<<<< HEAD
         try :
             import matplotlib.pyplot as plt
         except ImportError:
@@ -410,12 +409,8 @@
                 "Matplotlib is not installed. "
                 "Install with: pip install shinier[viz]"
             )
-        
-        fig = show_processing_overview(processor, img_idx=args.image_index)
-=======
         fig = show_processing_overview(processor, img_idx=args.image_index, show_figure=False)
 
->>>>>>> 9038be26
         if args.save_path is not None:
             fig.savefig(args.save_path, dpi=150)
             print(f"Processing overview figure saved successfully at: {args.save_path}")
